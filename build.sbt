--- conflicted
+++ resolved
@@ -53,11 +53,7 @@
   .settings(
     inThisBuild(
       Seq(
-<<<<<<< HEAD
         git.baseVersion := "1.2.0",
-=======
-        git.baseVersion := "1.1.4",
->>>>>>> a3bf5bd0
         version := {
           val v = version.value
           if (v contains "SNAPSHOT") git.baseVersion.value + "-SNAPSHOT"
